--- conflicted
+++ resolved
@@ -1562,10 +1562,6 @@
 
     tpu_cluster_resolver = (
         tf.contrib.cluster_resolver.TPUClusterResolver(
-<<<<<<< HEAD
-            #tpu_names=[tpu_name],
-=======
->>>>>>> 90359017
             tpu=[tpu_name],
             zone=tpu_zone,
             project=gcp_project))
